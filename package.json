--- conflicted
+++ resolved
@@ -21,13 +21,8 @@
     "chalk": "^5.3.0"
   },
   "devDependencies": {
-<<<<<<< HEAD
     "@types/jest": "^30.0.0",
-    "@types/node": "^20.10.0",
-=======
-    "@types/jest": "^29.5.14",
     "@types/node": "^24.3.3",
->>>>>>> ed365571
     "cross-env": "^7.0.3",
     "jest": "^30.1.3",
     "shx": "^0.3.4",
